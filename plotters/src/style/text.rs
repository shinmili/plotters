--- conflicted
+++ resolved
@@ -2,14 +2,10 @@
 use super::size::{HasDimension, SizeDesc};
 use super::BLACK;
 pub use plotters_backend::text_anchor;
-<<<<<<< HEAD
-use plotters_backend::{BackendColor, BackendCoord, BackendTextStyle};
-=======
 use plotters_backend::text_anchor::Pos;
 use plotters_backend::{
     BackendColor, BackendTextStyle, FontDesc, FontFamily, FontStyle, FontTransform,
 };
->>>>>>> 71127cb7
 
 /// Style of a text
 #[derive(Clone)]
@@ -344,19 +340,6 @@
     drawing_area.draw_text("This is a big red label", &text_style, (10, 50));
     ```
 
-<<<<<<< HEAD
-    fn draw<E, DrawFunc: FnMut(i32, i32, BackendColor) -> Result<(), E>>(
-        &self,
-        text: &str,
-        pos: BackendCoord,
-        mut draw: DrawFunc,
-    ) -> Result<Result<(), E>, Self::FontError> {
-        let color = self.color;
-        self.font.draw(text, pos, move |x, y, a| {
-            let mix_color = color.mix(a as f64);
-            draw(x, y, mix_color)
-        })
-=======
     The result is a text label colorized accordingly:
 
     ![](https://cdn.jsdelivr.net/gh/facorread/plotters-doc-data@f030ed3/apidoc/font_desc_color.svg)
@@ -374,6 +357,5 @@
             color: color.to_backend_color(),
             pos: Pos::default(),
         }
->>>>>>> 71127cb7
     }
 }