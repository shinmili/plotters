--- conflicted
+++ resolved
@@ -46,13 +46,8 @@
             _: (u32, u32),
         ) -> Result<(), DrawingErrorKind<DB::ErrorType>> {
             let pos = pos.next().unwrap();
-<<<<<<< HEAD
             backend.draw_rect(pos, (pos.0 + 10, pos.1 + 12), RED.into(), false)?;
-            let text_style = &("sans-serif", 20).into_text_style(&backend.get_size()).color(&RED);
-=======
-            backend.draw_rect(pos, (pos.0 + 10, pos.1 + 12), &RED, false)?;
             let text_style = ("sans-serif", 20).into_text_style(&backend.get_size()).color(&RED).into();
->>>>>>> 71127cb7
             backend.draw_text("X", text_style, pos)
         }
     }
